--- conflicted
+++ resolved
@@ -1,527 +1,461 @@
-#pragma once
-
-#include <Eigen/Dense>
-#include <vector>
-
-namespace mr {
-
-/*
- * Function: Find if the value is negligible enough to consider 0
- * Inputs: value to be checked as a double
- * Returns: Boolean of true-ignore or false-can't ignore
- */
-bool NearZero(const double);
-
-/*
- * Function: Calculate the 6x6 matrix [adV] of the given 6-vector
- * Input: Eigen::VectorXd (6x1)
- * Output: Eigen::MatrixXd (6x6)
- * Note: Can be used to calculate the Lie bracket [V1, V2] = [adV1]V2
- */
-Eigen::MatrixXd ad(Eigen::VectorXd);
-
-
-/*
- * Function: Returns a normalized version of the input vector
- * Input: Eigen::MatrixXd
- * Output: Eigen::MatrixXd
- * Note: MatrixXd is used instead of VectorXd for the case of row vectors
- * 		Requires a copy
- *		Useful because of the MatrixXd casting
- */
-Eigen::MatrixXd Normalize(Eigen::MatrixXd);
-
-
-/*
- * Function: Returns the skew symmetric matrix representation of an angular velocity vector
- * Input: Eigen::Vector3d 3x1 angular velocity vector
- * Returns: Eigen::MatrixXd 3x3 skew symmetric matrix
- */
-Eigen::Matrix3d VecToso3(const Eigen::Vector3d&);
-
-
-/*
- * Function: Returns angular velocity vector represented by the skew symmetric matrix
- * Inputs: Eigen::MatrixXd 3x3 skew symmetric matrix
- * Returns: Eigen::Vector3d 3x1 angular velocity
- */
-Eigen::Vector3d so3ToVec(const Eigen::MatrixXd&);
-
-
-/*
- * Function: Tranlates an exponential rotation into it's individual components
- * Inputs: Exponential rotation (rotation matrix in terms of a rotation axis
- *				and the angle of rotation)
- * Returns: The axis and angle of rotation as [x, y, z, theta]
- */
-Eigen::Vector4d AxisAng3(const Eigen::Vector3d&);
-
-
-/*
- * Function: Translates an exponential rotation into a rotation matrix
- * Inputs: exponenential representation of a rotation
- * Returns: Rotation matrix
- */
-Eigen::Matrix3d MatrixExp3(const Eigen::Matrix3d&);
-
-
-/* Function: Computes the matrix logarithm of a rotation matrix
- * Inputs: Rotation matrix
- * Returns: matrix logarithm of a rotation
- */
-Eigen::Matrix3d MatrixLog3(const Eigen::Matrix3d&);
-
-
-/*
- * Function: Combines a rotation matrix and position vector into a single
- * 				Special Euclidian Group (SE3) homogeneous transformation matrix
- * Inputs: Rotation Matrix (R), Position Vector (p)
- * Returns: Matrix of T = [ [R, p],
- *						    [0, 1] ]
- */
-Eigen::MatrixXd RpToTrans(const Eigen::Matrix3d&, const Eigen::Vector3d&);
-
-
-/*
- * Function: Separates the rotation matrix and position vector from
- *				the transfomation matrix representation
- * Inputs: Homogeneous transformation matrix
- * Returns: std::vector of [rotation matrix, position vector]
- */
-std::vector<Eigen::MatrixXd> TransToRp(const Eigen::MatrixXd&);
-
-
-/*
- * Function: Translates a spatial velocity vector into a transformation matrix
- * Inputs: Spatial velocity vector [angular velocity, linear velocity]
- * Returns: Transformation matrix
- */
-Eigen::MatrixXd VecTose3(const Eigen::VectorXd&);
-
-
-/* Function: Translates a transformation matrix into a spatial velocity vector
- * Inputs: Transformation matrix
- * Returns: Spatial velocity vector [angular velocity, linear velocity]
- */
-Eigen::VectorXd se3ToVec(const Eigen::MatrixXd&);
-
-
-/*
- * Function: Provides the adjoint representation of a transformation matrix
- *			 Used to change the frame of reference for spatial velocity vectors
- * Inputs: 4x4 Transformation matrix SE(3)
- * Returns: 6x6 Adjoint Representation of the matrix
- */
-Eigen::MatrixXd Adjoint(const Eigen::MatrixXd&);
-
-
-/*
- * Function: Rotation expanded for screw axis
- * Inputs: se3 matrix representation of exponential coordinates (transformation matrix)
- * Returns: 6x6 Matrix representing the rotation
- */
-Eigen::MatrixXd MatrixExp6(const Eigen::MatrixXd&);
-
-
-/*
- * Function: Computes the matrix logarithm of a homogeneous transformation matrix
- * Inputs: R: Transformation matrix in SE3
- * Returns: The matrix logarithm of R
- */
-Eigen::MatrixXd MatrixLog6(const Eigen::MatrixXd&);
-
-
-/*
- * Function: Compute end effector frame (used for current spatial position calculation)
- * Inputs: Home configuration (position and orientation) of end-effector
- *		   The joint screw axes in the space frame when the manipulator
- *             is at the home position
- * 		   A list of joint coordinates.
- * Returns: Transfomation matrix representing the end-effector frame when the joints are
- *				at the specified coordinates
- * Notes: FK means Forward Kinematics
- */
-Eigen::MatrixXd FKinSpace(const Eigen::MatrixXd&, const Eigen::MatrixXd&, const Eigen::VectorXd&);
-
-/*
- * Function: Compute end effector frame (used for current body position calculation)
- * Inputs: Home configuration (position and orientation) of end-effector
- *		   The joint screw axes in the body frame when the manipulator
- *             is at the home position
- * 		   A list of joint coordinates.
- * Returns: Transfomation matrix representing the end-effector frame when the joints are
- *				at the specified coordinates
- * Notes: FK means Forward Kinematics
- */
-Eigen::MatrixXd FKinBody(const Eigen::MatrixXd&, const Eigen::MatrixXd&, const Eigen::VectorXd&);
-
-
-/*
- * Function: Gives the space Jacobian
- * Inputs: Screw axis in home position, joint configuration
- * Returns: 6xn Spatial Jacobian
- */
-Eigen::MatrixXd JacobianSpace(const Eigen::MatrixXd&, const Eigen::MatrixXd&);
-
-
-/*
- * Function: Gives the body Jacobian
- * Inputs: Screw axis in BODY position, joint configuration
- * Returns: 6xn Bobdy Jacobian
- */
-Eigen::MatrixXd JacobianBody(const Eigen::MatrixXd&, const Eigen::MatrixXd&);
-
-
-/*
- * Inverts a homogeneous transformation matrix
- * Inputs: A homogeneous transformation Matrix T
- * Returns: The inverse of T
- */
-Eigen::MatrixXd TransInv(const Eigen::MatrixXd&);
-
-/*
- * Inverts a rotation matrix
- * Inputs: A rotation matrix  R
- * Returns: The inverse of R
- */
-Eigen::MatrixXd RotInv(const Eigen::MatrixXd&);
-
-/*
- * Takes a parametric description of a screw axis and converts it to a
- * normalized screw axis
- * Inputs:
- * q: A point lying on the screw axis
- * s: A unit vector in the direction of the screw axis
- * h: The pitch of the screw axis
- * Returns: A normalized screw axis described by the inputs
- */
-Eigen::VectorXd ScrewToAxis(Eigen::Vector3d q, Eigen::Vector3d s, double h);
-
-
-/*
- * Function: Translates a 6-vector of exponential coordinates into screw
- * axis-angle form
- * Inputs: 
- * expc6: A 6-vector of exponential coordinates for rigid-body motion
-          S*theta
- * Returns: The corresponding normalized screw axis S; The distance theta traveled
- * along/about S in form [S, theta]
- * Note: Is it better to return std::map<S, theta>?
- */
-Eigen::VectorXd AxisAng6(const Eigen::VectorXd&);
-
-
-/*
- * Function: Returns projection of one matrix into SO(3)
- * Inputs:
- * M:		A matrix near SO(3) to project to SO(3)
- * Returns: The closest matrix R that is in SO(3)
- * Projects a matrix mat to the closest matrix in SO(3) using singular-value decomposition
- * (see http://hades.mech.northwestern.edu/index.php/Modern_Robotics_Linear_Algebra_Review).
- * This function is only appropriate for matrices close to SO(3).
- */
-Eigen::MatrixXd ProjectToSO3(const Eigen::MatrixXd&);
-
-
-/*
- * Function: Returns projection of one matrix into SE(3)
- * Inputs:
- * M:		A 4x4 matrix near SE(3) to project to SE(3)
- * Returns: The closest matrix T that is in SE(3)
- * Projects a matrix mat to the closest matrix in SO(3) using singular-value decomposition
- * (see http://hades.mech.northwestern.edu/index.php/Modern_Robotics_Linear_Algebra_Review).
- * This function is only appropriate for matrices close to SE(3).
- */
-Eigen::MatrixXd ProjectToSE3(const Eigen::MatrixXd&);
-
-
-/*
- * Function: Returns the Frobenius norm to describe the distance of M from the SO(3) manifold
- * Inputs:
- * M: A 3x3 matrix
- * Outputs:
- *	 the distance from mat to the SO(3) manifold using the following
- * method:
- *  If det(M) <= 0, return a large number.
- *  If det(M) > 0, return norm(M^T*M - I).
- */
-double DistanceToSO3(const Eigen::Matrix3d&);
-
-
-/*
- * Function: Returns the Frobenius norm to describe the distance of mat from the SE(3) manifold
- * Inputs:
- * T: A 4x4 matrix
- * Outputs:
- *	 the distance from T to the SE(3) manifold using the following
- * method:
- *  Compute the determinant of matR, the top 3x3 submatrix of T.
- *  If det(matR) <= 0, return a large number.
- *  If det(matR) > 0, replace the top 3x3 submatrix of mat with matR^T*matR,
- *  and set the first three entries of the fourth column of mat to zero. Then
- *  return norm(T - I).
- */
-double DistanceToSE3(const Eigen::Matrix4d&);
-
-
-/*
- * Function: Returns true if M is close to or on the manifold SO(3)
- * Inputs:
- * M: A 3x3 matrix
- * Outputs:
- *	 true if M is very close to or in SO(3), false otherwise
- */
-bool TestIfSO3(const Eigen::Matrix3d&);
-
-
-/*
- * Function: Returns true if T is close to or on the manifold SE(3)
- * Inputs:
- * M: A 4x4 matrix
- * Outputs:
- *	 true if T is very close to or in SE(3), false otherwise
- */
-bool TestIfSE3(const Eigen::Matrix4d&);
-
-
-/*
- * Function: Computes inverse kinematics in the body frame for an open chain robot
- * Inputs:
- *	Blist: The joint screw axes in the end-effector frame when the
- *         manipulator is at the home position, in the format of a
- *         matrix with axes as the columns
- *	M: The home configuration of the end-effector
- *	T: The desired end-effector configuration Tsd
- *	thetalist[in][out]: An initial guess and result output of joint angles that are close to
- *         satisfying Tsd
- *	emog: A small positive tolerance on the end-effector orientation
- *        error. The returned joint angles must give an end-effector
- *        orientation error less than eomg
- *	ev: A small positive tolerance on the end-effector linear position
- *      error. The returned joint angles must give an end-effector
- *      position error less than ev
- * Outputs:
- *	success: A logical value where TRUE means that the function found
- *           a solution and FALSE means that it ran through the set
- *           number of maximum iterations without finding a solution
- *           within the tolerances eomg and ev.
- *	thetalist[in][out]: Joint angles that achieve T within the specified tolerances,
- */
-bool IKinBody(const Eigen::MatrixXd&, const Eigen::MatrixXd&, const Eigen::MatrixXd&, Eigen::VectorXd&, double, double);
-
-
-/*
- * Function: Computes inverse kinematics in the space frame for an open chain robot
- * Inputs:
- *	Slist: The joint screw axes in the space frame when the
- *         manipulator is at the home position, in the format of a
- *         matrix with axes as the columns
- *	M: The home configuration of the end-effector
- *	T: The desired end-effector configuration Tsd
- *	thetalist[in][out]: An initial guess and result output of joint angles that are close to
- *         satisfying Tsd
- *	emog: A small positive tolerance on the end-effector orientation
- *        error. The returned joint angles must give an end-effector
- *        orientation error less than eomg
- *	ev: A small positive tolerance on the end-effector linear position
- *      error. The returned joint angles must give an end-effector
- *      position error less than ev
- * Outputs:
- *	success: A logical value where TRUE means that the function found
- *           a solution and FALSE means that it ran through the set
- *           number of maximum iterations without finding a solution
- *           within the tolerances eomg and ev.
- *	thetalist[in][out]: Joint angles that achieve T within the specified tolerances,
- */
-bool IKinSpace(const Eigen::MatrixXd&, const Eigen::MatrixXd&, const Eigen::MatrixXd&, Eigen::VectorXd&, double, double);
-
-<<<<<<< HEAD
-
-/*
- * Function: Computes inverse dynamics in the space frame for an open chain robot
- * Inputs:
- *	thetalist: n-vector of joint variables
- *	dthetalist: n-vector of joint rates
- *	ddthetalist: n-vector of joint accelerations
- *	g: Gravity vector g
- *	Ftip: Spatial force applied by the end-effector expressed in frame {n+1}
- *  Mlist: List of link frames i relative to i-1 at the home position
- *	Glist: Spatial inertia matrices Gi of the links
- *	Slist: Screw axes Si of the joints in a space frame, in the format
- *         of a matrix with axes as the columns
- * Outputs:
- *	taulist: The n-vector of required joint forces/torques
- * Notes:
- *   This function uses forward-backward Newton-Euler iterations to solve the equation:
- *   taulist = Mlist(thetalist)ddthetalist + c(thetalist,dthetalist) \
- *             + g(thetalist) + Jtr(thetalist)Ftip
- */
-Eigen::VectorXd InverseDynamics(const Eigen::VectorXd&, const Eigen::VectorXd&, const Eigen::VectorXd&, const Eigen::VectorXd&,
-	const Eigen::VectorXd&, const std::vector<Eigen::MatrixXd>&, const std::vector<Eigen::MatrixXd>&, const Eigen::MatrixXd&);
-
-
-/*
- * Function: Computes the mass matrix of an open chain robot based on the given configuration
- * Inputs:
- *	thetalist: A list of joint variables
- *  Mlist: List of link frames i relative to i-1 at the home position
- *	Glist: Spatial inertia matrices Gi of the links
- *	Slist: Screw axes Si of the joints in a space frame, in the format
- *         of a matrix with axes as the columns
- * Outputs:
- *	M: The numerical inertia matrix M(thetalist) of an n-joint serial
- *     chain at the given configuration thetalist
- * Notes:
- *	This function calls InverseDynamics n times, each time passing a
- *  ddthetalist vector with a single element equal to one and all other
- *  inputs set to zero.
- *  Each call of InverseDynamics generates a single column, and these columns
- *  are assembled to create the inertia matrix.
- */
-Eigen::MatrixXd MassMatrix(const Eigen::VectorXd&, const std::vector<Eigen::MatrixXd>&, const std::vector<Eigen::MatrixXd>&, const Eigen::MatrixXd&);
-
-
-/*
- * Function: Computes the Coriolis and centripetal terms in the inverse dynamics of an open chain robot
- * Inputs:
- *	thetalist: A list of joint variables
- *	dthetalist: A list of joint rates
- *  Mlist: List of link frames i relative to i-1 at the home position
- *	Glist: Spatial inertia matrices Gi of the links
- *	Slist: Screw axes Si of the joints in a space frame, in the format
- *         of a matrix with axes as the columns
- * Outputs:
- *	vqForces: The vector c(thetalist,dthetalist) of Coriolis and centripetal
- *			  terms for a given thetalist and dthetalist
- * Notes:
- *	This function calls InverseDynamics with g = 0, Ftip = 0, and
-*   ddthetalist = 0.
- */
-Eigen::VectorXd VelQuadraticForces(const Eigen::VectorXd&, const Eigen::VectorXd&, const std::vector<Eigen::MatrixXd>&,
-	const std::vector<Eigen::MatrixXd>&, const Eigen::MatrixXd&);
-=======
-/* 
- * Function: This function uses forward-backward Newton-Euler iterations to solve the 
- * equation:
- * taulist = Mlist(thetalist) * ddthetalist + c(thetalist, dthetalist) ...
- *           + g(thetalist) + Jtr(thetalist) * Ftip
- * Inputs:
- *  thetalist: n-vector of joint variables
- *  dthetalist: n-vector of joint rates
- *  ddthetalist: n-vector of joint accelerations
- *  g: Gravity vector g
- *  Ftip: Spatial force applied by the end-effector expressed in frame {n+1}
- *  Mlist: List of link frames {i} relative to {i-1} at the home position
- *  Glist: Spatial inertia matrices Gi of the links
- *  Slist: Screw axes Si of the joints in a space frame, in the format
- *         of a matrix with the screw axes as the columns.
- * 
- * Outputs:
- *  taulist: The n-vector of required joint forces/torques
- * 
- */
-Eigen::VectorXd InverseDynamics(const Eigen::VectorXd&, const Eigen::VectorXd&, const Eigen::VectorXd&, 
-                                   const Eigen::VectorXd&, const Eigen::VectorXd&, std::vector<Eigen::MatrixXd>, 
-                                   std::vector<Eigen::MatrixXd>, const Eigen::MatrixXd&);
-
-/* 
- * Function: This function calls InverseDynamics with Ftip = 0, dthetalist = 0, and 
- *   ddthetalist = 0. The purpose is to calculate one important term in the dynamics equation       
- * Inputs:
- *  thetalist: n-vector of joint variables
- *  g: Gravity vector g
- *  Mlist: List of link frames {i} relative to {i-1} at the home position
- *  Glist: Spatial inertia matrices Gi of the links
- *  Slist: Screw axes Si of the joints in a space frame, in the format
- *         of a matrix with the screw axes as the columns.
- * 
- * Outputs:
- *  grav: The 3-vector showing the effect force of gravity to the dynamics
- * 
- */
-Eigen::VectorXd GravityForces(const Eigen::VectorXd&, const Eigen::VectorXd&,
-                                std::vector<Eigen::MatrixXd>, std::vector<Eigen::MatrixXd>, const Eigen::MatrixXd&);
-
-/* 
- * Function: This function calls InverseDynamics n times, each time passing a 
- * ddthetalist vector with a single element equal to one and all other 
- * inputs set to zero. Each call of InverseDynamics generates a single 
- * column, and these columns are assembled to create the inertia matrix.       
- *
- * Inputs:
- *  thetalist: n-vector of joint variables
- *  Mlist: List of link frames {i} relative to {i-1} at the home position
- *  Glist: Spatial inertia matrices Gi of the links
- *  Slist: Screw axes Si of the joints in a space frame, in the format
- *         of a matrix with the screw axes as the columns.
- * 
- * Outputs:
- *  M: The numerical inertia matrix M(thetalist) of an n-joint serial
- *     chain at the given configuration thetalist.
- */
-Eigen::MatrixXd MassMatrix(const Eigen::VectorXd&,
-                                std::vector<Eigen::MatrixXd>, std::vector<Eigen::MatrixXd>, const Eigen::MatrixXd&);
-
-/* 
- * Function: This function calls InverseDynamics with g = 0, Ftip = 0, and 
- * ddthetalist = 0.      
- *
- * Inputs:
- *  thetalist: n-vector of joint variables
- *  dthetalist: A list of joint rates
- *  Mlist: List of link frames {i} relative to {i-1} at the home position
- *  Glist: Spatial inertia matrices Gi of the links
- *  Slist: Screw axes Si of the joints in a space frame, in the format
- *         of a matrix with the screw axes as the columns.
- * 
- * Outputs:
- *  c: The vector c(thetalist,dthetalist) of Coriolis and centripetal
- *     terms for a given thetalist and dthetalist.
- */
-Eigen::VectorXd VelQuadraticForces(const Eigen::VectorXd&, const Eigen::VectorXd&,
-                            std::vector<Eigen::MatrixXd>, std::vector<Eigen::MatrixXd>, const Eigen::MatrixXd&);
-
-/* 
- * Function: This function calls InverseDynamics with g = 0, dthetalist = 0, and 
- * ddthetalist = 0.  
- *
- * Inputs:
- *  thetalist: n-vector of joint variables 
- *  Ftip: Spatial force applied by the end-effector expressed in frame {n+1}
- *  Mlist: List of link frames {i} relative to {i-1} at the home position
- *  Glist: Spatial inertia matrices Gi of the links
- *  Slist: Screw axes Si of the joints in a space frame, in the format
- *         of a matrix with the screw axes as the columns.
- * 
- * Outputs:
- *  JTFtip: The joint forces and torques required only to create the 
- *     end-effector force Ftip.
- */
-Eigen::VectorXd EndEffectorForces(const Eigen::VectorXd&, const Eigen::VectorXd&, 
-                            std::vector<Eigen::MatrixXd>, std::vector<Eigen::MatrixXd>, const Eigen::MatrixXd&);
-
-/* 
- * Function: This function computes ddthetalist by solving:
- * Mlist(thetalist) * ddthetalist = taulist - c(thetalist,dthetalist) 
- *                                  - g(thetalist) - Jtr(thetalist) * Ftip
- * Inputs:
- *  thetalist: n-vector of joint variables
- *  dthetalist: n-vector of joint rates
- *  taulist: An n-vector of joint forces/torques
- *  g: Gravity vector g
- *  Ftip: Spatial force applied by the end-effector expressed in frame {n+1}
- *  Mlist: List of link frames {i} relative to {i-1} at the home position
- *  Glist: Spatial inertia matrices Gi of the links
- *  Slist: Screw axes Si of the joints in a space frame, in the format
- *         of a matrix with the screw axes as the columns.
- * 
- * Outputs:
- *  ddthetalist: The resulting joint accelerations
- * 
- */
-Eigen::VectorXd ForwardDynamics(const Eigen::VectorXd&, const Eigen::VectorXd&, const Eigen::VectorXd&, 
-                                   const Eigen::VectorXd&, const Eigen::VectorXd&, std::vector<Eigen::MatrixXd>, 
-                                   std::vector<Eigen::MatrixXd>, const Eigen::MatrixXd&);
-
->>>>>>> b0ad420e
-}
+#pragma once
+
+#include <Eigen/Dense>
+#include <vector>
+
+namespace mr {
+
+/*
+ * Function: Find if the value is negligible enough to consider 0
+ * Inputs: value to be checked as a double
+ * Returns: Boolean of true-ignore or false-can't ignore
+ */
+bool NearZero(const double);
+
+/*
+ * Function: Calculate the 6x6 matrix [adV] of the given 6-vector
+ * Input: Eigen::VectorXd (6x1)
+ * Output: Eigen::MatrixXd (6x6)
+ * Note: Can be used to calculate the Lie bracket [V1, V2] = [adV1]V2
+ */
+Eigen::MatrixXd ad(Eigen::VectorXd);
+
+
+/*
+ * Function: Returns a normalized version of the input vector
+ * Input: Eigen::MatrixXd
+ * Output: Eigen::MatrixXd
+ * Note: MatrixXd is used instead of VectorXd for the case of row vectors
+ * 		Requires a copy
+ *		Useful because of the MatrixXd casting
+ */
+Eigen::MatrixXd Normalize(Eigen::MatrixXd);
+
+
+/*
+ * Function: Returns the skew symmetric matrix representation of an angular velocity vector
+ * Input: Eigen::Vector3d 3x1 angular velocity vector
+ * Returns: Eigen::MatrixXd 3x3 skew symmetric matrix
+ */
+Eigen::Matrix3d VecToso3(const Eigen::Vector3d&);
+
+
+/*
+ * Function: Returns angular velocity vector represented by the skew symmetric matrix
+ * Inputs: Eigen::MatrixXd 3x3 skew symmetric matrix
+ * Returns: Eigen::Vector3d 3x1 angular velocity
+ */
+Eigen::Vector3d so3ToVec(const Eigen::MatrixXd&);
+
+
+/*
+ * Function: Tranlates an exponential rotation into it's individual components
+ * Inputs: Exponential rotation (rotation matrix in terms of a rotation axis
+ *				and the angle of rotation)
+ * Returns: The axis and angle of rotation as [x, y, z, theta]
+ */
+Eigen::Vector4d AxisAng3(const Eigen::Vector3d&);
+
+
+/*
+ * Function: Translates an exponential rotation into a rotation matrix
+ * Inputs: exponenential representation of a rotation
+ * Returns: Rotation matrix
+ */
+Eigen::Matrix3d MatrixExp3(const Eigen::Matrix3d&);
+
+
+/* Function: Computes the matrix logarithm of a rotation matrix
+ * Inputs: Rotation matrix
+ * Returns: matrix logarithm of a rotation
+ */
+Eigen::Matrix3d MatrixLog3(const Eigen::Matrix3d&);
+
+
+/*
+ * Function: Combines a rotation matrix and position vector into a single
+ * 				Special Euclidian Group (SE3) homogeneous transformation matrix
+ * Inputs: Rotation Matrix (R), Position Vector (p)
+ * Returns: Matrix of T = [ [R, p],
+ *						    [0, 1] ]
+ */
+Eigen::MatrixXd RpToTrans(const Eigen::Matrix3d&, const Eigen::Vector3d&);
+
+
+/*
+ * Function: Separates the rotation matrix and position vector from
+ *				the transfomation matrix representation
+ * Inputs: Homogeneous transformation matrix
+ * Returns: std::vector of [rotation matrix, position vector]
+ */
+std::vector<Eigen::MatrixXd> TransToRp(const Eigen::MatrixXd&);
+
+
+/*
+ * Function: Translates a spatial velocity vector into a transformation matrix
+ * Inputs: Spatial velocity vector [angular velocity, linear velocity]
+ * Returns: Transformation matrix
+ */
+Eigen::MatrixXd VecTose3(const Eigen::VectorXd&);
+
+
+/* Function: Translates a transformation matrix into a spatial velocity vector
+ * Inputs: Transformation matrix
+ * Returns: Spatial velocity vector [angular velocity, linear velocity]
+ */
+Eigen::VectorXd se3ToVec(const Eigen::MatrixXd&);
+
+
+/*
+ * Function: Provides the adjoint representation of a transformation matrix
+ *			 Used to change the frame of reference for spatial velocity vectors
+ * Inputs: 4x4 Transformation matrix SE(3)
+ * Returns: 6x6 Adjoint Representation of the matrix
+ */
+Eigen::MatrixXd Adjoint(const Eigen::MatrixXd&);
+
+
+/*
+ * Function: Rotation expanded for screw axis
+ * Inputs: se3 matrix representation of exponential coordinates (transformation matrix)
+ * Returns: 6x6 Matrix representing the rotation
+ */
+Eigen::MatrixXd MatrixExp6(const Eigen::MatrixXd&);
+
+
+/*
+ * Function: Computes the matrix logarithm of a homogeneous transformation matrix
+ * Inputs: R: Transformation matrix in SE3
+ * Returns: The matrix logarithm of R
+ */
+Eigen::MatrixXd MatrixLog6(const Eigen::MatrixXd&);
+
+
+/*
+ * Function: Compute end effector frame (used for current spatial position calculation)
+ * Inputs: Home configuration (position and orientation) of end-effector
+ *		   The joint screw axes in the space frame when the manipulator
+ *             is at the home position
+ * 		   A list of joint coordinates.
+ * Returns: Transfomation matrix representing the end-effector frame when the joints are
+ *				at the specified coordinates
+ * Notes: FK means Forward Kinematics
+ */
+Eigen::MatrixXd FKinSpace(const Eigen::MatrixXd&, const Eigen::MatrixXd&, const Eigen::VectorXd&);
+
+/*
+ * Function: Compute end effector frame (used for current body position calculation)
+ * Inputs: Home configuration (position and orientation) of end-effector
+ *		   The joint screw axes in the body frame when the manipulator
+ *             is at the home position
+ * 		   A list of joint coordinates.
+ * Returns: Transfomation matrix representing the end-effector frame when the joints are
+ *				at the specified coordinates
+ * Notes: FK means Forward Kinematics
+ */
+Eigen::MatrixXd FKinBody(const Eigen::MatrixXd&, const Eigen::MatrixXd&, const Eigen::VectorXd&);
+
+
+/*
+ * Function: Gives the space Jacobian
+ * Inputs: Screw axis in home position, joint configuration
+ * Returns: 6xn Spatial Jacobian
+ */
+Eigen::MatrixXd JacobianSpace(const Eigen::MatrixXd&, const Eigen::MatrixXd&);
+
+
+/*
+ * Function: Gives the body Jacobian
+ * Inputs: Screw axis in BODY position, joint configuration
+ * Returns: 6xn Bobdy Jacobian
+ */
+Eigen::MatrixXd JacobianBody(const Eigen::MatrixXd&, const Eigen::MatrixXd&);
+
+
+/*
+ * Inverts a homogeneous transformation matrix
+ * Inputs: A homogeneous transformation Matrix T
+ * Returns: The inverse of T
+ */
+Eigen::MatrixXd TransInv(const Eigen::MatrixXd&);
+
+/*
+ * Inverts a rotation matrix
+ * Inputs: A rotation matrix  R
+ * Returns: The inverse of R
+ */
+Eigen::MatrixXd RotInv(const Eigen::MatrixXd&);
+
+/*
+ * Takes a parametric description of a screw axis and converts it to a
+ * normalized screw axis
+ * Inputs:
+ * q: A point lying on the screw axis
+ * s: A unit vector in the direction of the screw axis
+ * h: The pitch of the screw axis
+ * Returns: A normalized screw axis described by the inputs
+ */
+Eigen::VectorXd ScrewToAxis(Eigen::Vector3d q, Eigen::Vector3d s, double h);
+
+
+/*
+ * Function: Translates a 6-vector of exponential coordinates into screw
+ * axis-angle form
+ * Inputs: 
+ * expc6: A 6-vector of exponential coordinates for rigid-body motion
+          S*theta
+ * Returns: The corresponding normalized screw axis S; The distance theta traveled
+ * along/about S in form [S, theta]
+ * Note: Is it better to return std::map<S, theta>?
+ */
+Eigen::VectorXd AxisAng6(const Eigen::VectorXd&);
+
+
+/*
+ * Function: Returns projection of one matrix into SO(3)
+ * Inputs:
+ * M:		A matrix near SO(3) to project to SO(3)
+ * Returns: The closest matrix R that is in SO(3)
+ * Projects a matrix mat to the closest matrix in SO(3) using singular-value decomposition
+ * (see http://hades.mech.northwestern.edu/index.php/Modern_Robotics_Linear_Algebra_Review).
+ * This function is only appropriate for matrices close to SO(3).
+ */
+Eigen::MatrixXd ProjectToSO3(const Eigen::MatrixXd&);
+
+
+/*
+ * Function: Returns projection of one matrix into SE(3)
+ * Inputs:
+ * M:		A 4x4 matrix near SE(3) to project to SE(3)
+ * Returns: The closest matrix T that is in SE(3)
+ * Projects a matrix mat to the closest matrix in SO(3) using singular-value decomposition
+ * (see http://hades.mech.northwestern.edu/index.php/Modern_Robotics_Linear_Algebra_Review).
+ * This function is only appropriate for matrices close to SE(3).
+ */
+Eigen::MatrixXd ProjectToSE3(const Eigen::MatrixXd&);
+
+
+/*
+ * Function: Returns the Frobenius norm to describe the distance of M from the SO(3) manifold
+ * Inputs:
+ * M: A 3x3 matrix
+ * Outputs:
+ *	 the distance from mat to the SO(3) manifold using the following
+ * method:
+ *  If det(M) <= 0, return a large number.
+ *  If det(M) > 0, return norm(M^T*M - I).
+ */
+double DistanceToSO3(const Eigen::Matrix3d&);
+
+
+/*
+ * Function: Returns the Frobenius norm to describe the distance of mat from the SE(3) manifold
+ * Inputs:
+ * T: A 4x4 matrix
+ * Outputs:
+ *	 the distance from T to the SE(3) manifold using the following
+ * method:
+ *  Compute the determinant of matR, the top 3x3 submatrix of T.
+ *  If det(matR) <= 0, return a large number.
+ *  If det(matR) > 0, replace the top 3x3 submatrix of mat with matR^T*matR,
+ *  and set the first three entries of the fourth column of mat to zero. Then
+ *  return norm(T - I).
+ */
+double DistanceToSE3(const Eigen::Matrix4d&);
+
+
+/*
+ * Function: Returns true if M is close to or on the manifold SO(3)
+ * Inputs:
+ * M: A 3x3 matrix
+ * Outputs:
+ *	 true if M is very close to or in SO(3), false otherwise
+ */
+bool TestIfSO3(const Eigen::Matrix3d&);
+
+
+/*
+ * Function: Returns true if T is close to or on the manifold SE(3)
+ * Inputs:
+ * M: A 4x4 matrix
+ * Outputs:
+ *	 true if T is very close to or in SE(3), false otherwise
+ */
+bool TestIfSE3(const Eigen::Matrix4d&);
+
+
+/*
+ * Function: Computes inverse kinematics in the body frame for an open chain robot
+ * Inputs:
+ *	Blist: The joint screw axes in the end-effector frame when the
+ *         manipulator is at the home position, in the format of a
+ *         matrix with axes as the columns
+ *	M: The home configuration of the end-effector
+ *	T: The desired end-effector configuration Tsd
+ *	thetalist[in][out]: An initial guess and result output of joint angles that are close to
+ *         satisfying Tsd
+ *	emog: A small positive tolerance on the end-effector orientation
+ *        error. The returned joint angles must give an end-effector
+ *        orientation error less than eomg
+ *	ev: A small positive tolerance on the end-effector linear position
+ *      error. The returned joint angles must give an end-effector
+ *      position error less than ev
+ * Outputs:
+ *	success: A logical value where TRUE means that the function found
+ *           a solution and FALSE means that it ran through the set
+ *           number of maximum iterations without finding a solution
+ *           within the tolerances eomg and ev.
+ *	thetalist[in][out]: Joint angles that achieve T within the specified tolerances,
+ */
+bool IKinBody(const Eigen::MatrixXd&, const Eigen::MatrixXd&, const Eigen::MatrixXd&, Eigen::VectorXd&, double, double);
+
+
+/*
+ * Function: Computes inverse kinematics in the space frame for an open chain robot
+ * Inputs:
+ *	Slist: The joint screw axes in the space frame when the
+ *         manipulator is at the home position, in the format of a
+ *         matrix with axes as the columns
+ *	M: The home configuration of the end-effector
+ *	T: The desired end-effector configuration Tsd
+ *	thetalist[in][out]: An initial guess and result output of joint angles that are close to
+ *         satisfying Tsd
+ *	emog: A small positive tolerance on the end-effector orientation
+ *        error. The returned joint angles must give an end-effector
+ *        orientation error less than eomg
+ *	ev: A small positive tolerance on the end-effector linear position
+ *      error. The returned joint angles must give an end-effector
+ *      position error less than ev
+ * Outputs:
+ *	success: A logical value where TRUE means that the function found
+ *           a solution and FALSE means that it ran through the set
+ *           number of maximum iterations without finding a solution
+ *           within the tolerances eomg and ev.
+ *	thetalist[in][out]: Joint angles that achieve T within the specified tolerances,
+ */
+bool IKinSpace(const Eigen::MatrixXd&, const Eigen::MatrixXd&, const Eigen::MatrixXd&, Eigen::VectorXd&, double, double);
+
+/* 
+ * Function: This function uses forward-backward Newton-Euler iterations to solve the 
+ * equation:
+ * taulist = Mlist(thetalist) * ddthetalist + c(thetalist, dthetalist) ...
+ *           + g(thetalist) + Jtr(thetalist) * Ftip
+ * Inputs:
+ *  thetalist: n-vector of joint variables
+ *  dthetalist: n-vector of joint rates
+ *  ddthetalist: n-vector of joint accelerations
+ *  g: Gravity vector g
+ *  Ftip: Spatial force applied by the end-effector expressed in frame {n+1}
+ *  Mlist: List of link frames {i} relative to {i-1} at the home position
+ *  Glist: Spatial inertia matrices Gi of the links
+ *  Slist: Screw axes Si of the joints in a space frame, in the format
+ *         of a matrix with the screw axes as the columns.
+ * 
+ * Outputs:
+ *  taulist: The n-vector of required joint forces/torques
+ * 
+ */
+Eigen::VectorXd InverseDynamics(const Eigen::VectorXd&, const Eigen::VectorXd&, const Eigen::VectorXd&, 
+                                   const Eigen::VectorXd&, const Eigen::VectorXd&, std::vector<Eigen::MatrixXd>, 
+                                   std::vector<Eigen::MatrixXd>, const Eigen::MatrixXd&);
+
+/* 
+ * Function: This function calls InverseDynamics with Ftip = 0, dthetalist = 0, and 
+ *   ddthetalist = 0. The purpose is to calculate one important term in the dynamics equation       
+ * Inputs:
+ *  thetalist: n-vector of joint variables
+ *  g: Gravity vector g
+ *  Mlist: List of link frames {i} relative to {i-1} at the home position
+ *  Glist: Spatial inertia matrices Gi of the links
+ *  Slist: Screw axes Si of the joints in a space frame, in the format
+ *         of a matrix with the screw axes as the columns.
+ * 
+ * Outputs:
+ *  grav: The 3-vector showing the effect force of gravity to the dynamics
+ * 
+ */
+Eigen::VectorXd GravityForces(const Eigen::VectorXd&, const Eigen::VectorXd&,
+                                std::vector<Eigen::MatrixXd>, std::vector<Eigen::MatrixXd>, const Eigen::MatrixXd&);
+
+/* 
+ * Function: This function calls InverseDynamics n times, each time passing a 
+ * ddthetalist vector with a single element equal to one and all other 
+ * inputs set to zero. Each call of InverseDynamics generates a single 
+ * column, and these columns are assembled to create the inertia matrix.       
+ *
+ * Inputs:
+ *  thetalist: n-vector of joint variables
+ *  Mlist: List of link frames {i} relative to {i-1} at the home position
+ *  Glist: Spatial inertia matrices Gi of the links
+ *  Slist: Screw axes Si of the joints in a space frame, in the format
+ *         of a matrix with the screw axes as the columns.
+ * 
+ * Outputs:
+ *  M: The numerical inertia matrix M(thetalist) of an n-joint serial
+ *     chain at the given configuration thetalist.
+ */
+Eigen::MatrixXd MassMatrix(const Eigen::VectorXd&,
+                                std::vector<Eigen::MatrixXd>, std::vector<Eigen::MatrixXd>, const Eigen::MatrixXd&);
+
+/* 
+ * Function: This function calls InverseDynamics with g = 0, Ftip = 0, and 
+ * ddthetalist = 0.      
+ *
+ * Inputs:
+ *  thetalist: n-vector of joint variables
+ *  dthetalist: A list of joint rates
+ *  Mlist: List of link frames {i} relative to {i-1} at the home position
+ *  Glist: Spatial inertia matrices Gi of the links
+ *  Slist: Screw axes Si of the joints in a space frame, in the format
+ *         of a matrix with the screw axes as the columns.
+ * 
+ * Outputs:
+ *  c: The vector c(thetalist,dthetalist) of Coriolis and centripetal
+ *     terms for a given thetalist and dthetalist.
+ */
+Eigen::VectorXd VelQuadraticForces(const Eigen::VectorXd&, const Eigen::VectorXd&,
+                            std::vector<Eigen::MatrixXd>, std::vector<Eigen::MatrixXd>, const Eigen::MatrixXd&);
+
+/* 
+ * Function: This function calls InverseDynamics with g = 0, dthetalist = 0, and 
+ * ddthetalist = 0.  
+ *
+ * Inputs:
+ *  thetalist: n-vector of joint variables 
+ *  Ftip: Spatial force applied by the end-effector expressed in frame {n+1}
+ *  Mlist: List of link frames {i} relative to {i-1} at the home position
+ *  Glist: Spatial inertia matrices Gi of the links
+ *  Slist: Screw axes Si of the joints in a space frame, in the format
+ *         of a matrix with the screw axes as the columns.
+ * 
+ * Outputs:
+ *  JTFtip: The joint forces and torques required only to create the 
+ *     end-effector force Ftip.
+ */
+Eigen::VectorXd EndEffectorForces(const Eigen::VectorXd&, const Eigen::VectorXd&, 
+                            std::vector<Eigen::MatrixXd>, std::vector<Eigen::MatrixXd>, const Eigen::MatrixXd&);
+
+/* 
+ * Function: This function computes ddthetalist by solving:
+ * Mlist(thetalist) * ddthetalist = taulist - c(thetalist,dthetalist) 
+ *                                  - g(thetalist) - Jtr(thetalist) * Ftip
+ * Inputs:
+ *  thetalist: n-vector of joint variables
+ *  dthetalist: n-vector of joint rates
+ *  taulist: An n-vector of joint forces/torques
+ *  g: Gravity vector g
+ *  Ftip: Spatial force applied by the end-effector expressed in frame {n+1}
+ *  Mlist: List of link frames {i} relative to {i-1} at the home position
+ *  Glist: Spatial inertia matrices Gi of the links
+ *  Slist: Screw axes Si of the joints in a space frame, in the format
+ *         of a matrix with the screw axes as the columns.
+ * 
+ * Outputs:
+ *  ddthetalist: The resulting joint accelerations
+ * 
+ */
+Eigen::VectorXd ForwardDynamics(const Eigen::VectorXd&, const Eigen::VectorXd&, const Eigen::VectorXd&, 
+                                   const Eigen::VectorXd&, const Eigen::VectorXd&, std::vector<Eigen::MatrixXd>, 
+                                   std::vector<Eigen::MatrixXd>, const Eigen::MatrixXd&);
+
+}